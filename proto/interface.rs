// Copyright 2018-2023 the Deno authors. All rights reserved. MIT license.

use std::borrow::Cow;
use std::cmp::Ordering;
use std::num::NonZeroU32;
use std::pin::Pin;

use async_trait::async_trait;
use chrono::DateTime;
use chrono::Utc;
use futures::Stream;
use num_bigint::BigInt;
use serde::Deserialize;
use serde::Serialize;
use uuid::Uuid;

use crate::codec::canonicalize_f64;

pub type WatchStream =
  Pin<Box<dyn Stream<Item = Result<Vec<WatchKeyOutput>, anyhow::Error>>>>;

#[async_trait(?Send)]
pub trait Database: Clone + Sized {
  type QMH: QueueMessageHandle + 'static;

  async fn snapshot_read(
    &self,
    requests: Vec<ReadRange>,
    options: SnapshotReadOptions,
  ) -> Result<Vec<ReadRangeOutput>, anyhow::Error>;

  async fn atomic_write(
    &self,
    write: AtomicWrite,
  ) -> Result<Option<CommitResult>, anyhow::Error>;

  async fn dequeue_next_message(
    &self,
  ) -> Result<Option<Self::QMH>, anyhow::Error>;

  fn watch(&self, keys: Vec<Vec<u8>>) -> WatchStream;

  fn close(&self);
}

#[async_trait(?Send)]
pub trait QueueMessageHandle {
  async fn take_payload(&mut self) -> Result<Vec<u8>, anyhow::Error>;
  async fn finish(&self, success: bool) -> Result<(), anyhow::Error>;
}

#[async_trait(?Send)]
impl QueueMessageHandle for Box<dyn QueueMessageHandle> {
  async fn take_payload(&mut self) -> Result<Vec<u8>, anyhow::Error> {
    (**self).take_payload().await
  }
  async fn finish(&self, success: bool) -> Result<(), anyhow::Error> {
    (**self).finish(success).await
  }
}

/// Options for a snapshot read.
<<<<<<< HEAD
#[derive(Clone)]
=======
#[derive(Debug)]
>>>>>>> 0dbd0889
pub struct SnapshotReadOptions {
  pub consistency: Consistency,
}

/// The consistency of a read.
#[derive(Eq, PartialEq, Copy, Clone, Debug)]
pub enum Consistency {
  Strong,
  Eventual,
}

/// A key is for a KV pair. It is a vector of KeyParts.
///
/// The ordering of the keys is defined by the ordering of the KeyParts. The
/// first KeyPart is the most significant, and the last KeyPart is the least
/// significant.
#[derive(Eq, PartialEq, Ord, PartialOrd, Clone, Debug)]
pub struct Key(pub Vec<KeyPart>);

/// A key part is single item in a key. It can be a boolean, a double float, a
/// variable precision signed integer, a UTF-8 string, or an arbitrary byte
/// array.
///
/// The ordering of a KeyPart is dependent on the type of the KeyPart.
///
/// Between different types, the ordering is as follows: arbitrary byte array <
/// UTF-8 string < variable precision signed integer < double float < false < true.
///
/// Within a type, the ordering is as follows:
/// - For a **boolean**, false is less than true.
/// - For a **double float**, the ordering must follow -NaN < -Infinity < -100.0 < -1.0 < -0.5 < -0.0 < 0.0 < 0.5 < 1.0 < 100.0 < Infinity < NaN.
/// - For a **variable precision signed integer**, the ordering must follow mathematical ordering.
/// - For a **UTF-8 string**, the ordering must follow the UTF-8 byte ordering.
/// - For an **arbitrary byte array**, the ordering must follow the byte ordering.
///
/// This means that the key part `1.0` is less than the key part `2.0`, but is
/// greater than the key part `0n`, because `1.0` is a double float and `0n`
/// is a variable precision signed integer, and the ordering types obviously has
/// precedence over the ordering within a type.
#[derive(Clone, Debug)]
pub enum KeyPart {
  Bytes(Vec<u8>),
  String(String),
  Int(BigInt),
  Float(f64),
  False,
  True,
}

impl KeyPart {
  fn tag_ordering(&self) -> u8 {
    match self {
      KeyPart::Bytes(_) => 0,
      KeyPart::String(_) => 1,
      KeyPart::Int(_) => 2,
      KeyPart::Float(_) => 3,
      KeyPart::False => 4,
      KeyPart::True => 5,
    }
  }
}

impl Eq for KeyPart {}

impl PartialEq for KeyPart {
  fn eq(&self, other: &Self) -> bool {
    self.cmp(other) == Ordering::Equal
  }
}

impl Ord for KeyPart {
  fn cmp(&self, other: &Self) -> Ordering {
    match (self, other) {
      (KeyPart::Bytes(b1), KeyPart::Bytes(b2)) => b1.cmp(b2),
      (KeyPart::String(s1), KeyPart::String(s2)) => {
        s1.as_bytes().cmp(s2.as_bytes())
      }
      (KeyPart::Int(i1), KeyPart::Int(i2)) => i1.cmp(i2),
      (KeyPart::Float(f1), KeyPart::Float(f2)) => {
        canonicalize_f64(*f1).total_cmp(&canonicalize_f64(*f2))
      }
      _ => self.tag_ordering().cmp(&other.tag_ordering()),
    }
  }
}

impl PartialOrd for KeyPart {
  fn partial_cmp(&self, other: &Self) -> Option<std::cmp::Ordering> {
    Some(self.cmp(other))
  }
}

/// A request to read a range of keys from the database. If `end` is `None`,
/// then the range is from `start` shall also be used as the end of the range.
///
/// The range is inclusive of the start and exclusive of the end. The start may
/// not be greater than the end.
///
/// The range is limited to `limit` number of entries.
<<<<<<< HEAD
#[derive(Clone)]
=======
#[derive(Debug)]
>>>>>>> 0dbd0889
pub struct ReadRange {
  pub start: Vec<u8>,
  pub end: Vec<u8>,
  pub limit: NonZeroU32,
  pub reverse: bool,
}

/// A response to a `ReadRange` request.
#[derive(Debug)]
pub struct ReadRangeOutput {
  pub entries: Vec<KvEntry>,
}

/// A versionstamp is a 10 byte array that is used to represent the version of
/// a key in the database.
pub type Versionstamp = [u8; 10];

/// A key-value entry with a versionstamp.
#[derive(Debug)]
pub struct KvEntry {
  pub key: Vec<u8>,
  pub value: KvValue,
  pub versionstamp: Versionstamp,
}

/// A serialized value for a KV pair as stored in the database. All values
/// **can** be serialized into the V8 representation, but not all values are.
///
/// The V8 representation is an opaque byte array that is only meaningful to
/// the V8 engine. It is guaranteed to be backwards compatible. Because this
/// representation is opaque, it is not possible to inspect or modify the value
/// without deserializing it.
///
/// The inability to inspect or modify the value without deserializing it means
/// that these values can not be quickly modified when performing atomic
/// read-modify-write operations on the database (because the database may not
/// have the ability to deserialize the V8 value into a modifiable value).
///
/// Because of this constraint, there are more specialized representations for
/// certain types of values that can be used in atomic read-modify-write
/// operations. These specialized representations are:
///
/// - **Bytes**: an arbitrary byte array.
/// - **U64**: a 64-bit unsigned integer.
#[derive(Debug)]
pub enum KvValue {
  V8(Vec<u8>),
  Bytes(Vec<u8>),
  U64(u64),
}

/// A request to perform an atomic check-modify-write operation on the database.
///
/// The operation is performed atomically, meaning that the operation will
/// either succeed or fail. If the operation fails, then the database will be
/// left in the same state as before the operation was attempted. If the
/// operation succeeds, then the database will be left in a new state.
///
/// The operation is performed by first checking the database for the current
/// state of the keys, defined by the `checks` field. If the current state of
/// the keys does not match the expected state, then the operation fails. If
/// the current state of the keys matches the expected state, then the
/// mutations are applied to the database.
///
/// All checks and mutations are performed atomically.
///
/// The mutations are performed in the order that they are specified in the
/// `mutations` field. The order of checks is not specified, and is also not
/// important because this ordering is un-observable.
pub struct AtomicWrite {
  pub checks: Vec<Check>,
  pub mutations: Vec<Mutation>,
  pub enqueues: Vec<Enqueue>,
}

/// A request to perform a check on a key in the database. The check is not
/// performed on the value of the key, but rather on the versionstamp of the
/// key.
pub struct Check {
  pub key: Vec<u8>,
  pub versionstamp: Option<Versionstamp>,
}

/// A request to perform a mutation on a key in the database. The mutation is
/// performed on the value of the key.
///
/// The type of mutation is specified by the `kind` field. The action performed
/// by each mutation kind is specified in the docs for [MutationKind].
pub struct Mutation {
  pub key: Vec<u8>,
  pub kind: MutationKind,
  pub expire_at: Option<DateTime<Utc>>,
}

/// A request to enqueue a message to the database. This message is delivered
/// to a listener of the queue at least once.
///
/// ## Retry
///
/// When the delivery of a message fails, it is retried for a finite number
/// of times. Each retry happens after a backoff period. The backoff periods
/// are specified by the `backoff_schedule` field in milliseconds. If
/// unspecified, the default backoff schedule of the platform (CLI or Deploy)
/// is used.
///
/// If all retry attempts failed, the message is written to the KV under all
/// keys specified in `keys_if_undelivered`.
pub struct Enqueue {
  pub payload: Vec<u8>,
  pub deadline: DateTime<Utc>,
  pub keys_if_undelivered: Vec<Vec<u8>>,
  pub backoff_schedule: Option<Vec<u32>>,
}

/// The type of mutation to perform on a key in the database.
///
/// ## Set
///
/// The set mutation sets the value of the key to the specified value. It
/// discards the previous value of the key, if any.
///
/// This operand supports all [Value] types.
///
/// ## Delete
///
/// The delete mutation deletes the value of the key.
///
/// ## Sum
///
/// The sum mutation adds the specified value to the existing value of the key.
///
/// This operand supports only value types [Value::U64]. The existing value in
/// the database must match the type of the value specified in the mutation. If
/// the key does not exist in the database, then the value specified in the
/// mutation is used as the new value of the key.
///
/// ## Min
///
/// The min mutation sets the value of the key to the minimum of the existing
/// value of the key and the specified value.
///
/// This operand supports only value types [Value::U64]. The existing value in
/// the database must match the type of the value specified in the mutation. If
/// the key does not exist in the database, then the value specified in the
/// mutation is used as the new value of the key.
///
/// ## Max
///
/// The max mutation sets the value of the key to the maximum of the existing
/// value of the key and the specified value.
///
/// This operand supports only value types [Value::U64]. The existing value in
/// the database must match the type of the value specified in the mutation. If
/// the key does not exist in the database, then the value specified in the
/// mutation is used as the new value of the key.
#[derive(Debug)]
pub enum MutationKind {
  Set(KvValue),
  Delete,
  Sum(KvValue),
  Min(KvValue),
  Max(KvValue),
}

impl MutationKind {
  pub fn value(&self) -> Option<&KvValue> {
    match self {
      MutationKind::Set(value) => Some(value),
      MutationKind::Sum(value) => Some(value),
      MutationKind::Min(value) => Some(value),
      MutationKind::Max(value) => Some(value),
      MutationKind::Delete => None,
    }
  }
}

/// The result of a successful commit of an atomic write operation.
#[derive(Debug)]
pub struct CommitResult {
  /// The new versionstamp of the data that was committed.
  pub versionstamp: Versionstamp,
}

<<<<<<< HEAD
/// The message notifying about the status of a single key in a watch request.
pub enum WatchKeyOutput {
  /// The key has not changed since the last delivery. Deliver the entry.
  Unchanged,
  /// The key has changed since the last delivery. Deliver the new entry.
  Changed { entry: Option<KvEntry> },
}

#[derive(Serialize, Deserialize)]
=======
#[derive(Debug, Serialize, Deserialize)]
>>>>>>> 0dbd0889
#[serde(rename_all = "camelCase")]
pub struct MetadataExchangeRequest {
  #[serde(default)]
  pub supported_versions: Vec<u64>,
}

/// The database metadata that is returned by the KV Connect metadata endpoint.
#[derive(Debug, Serialize, Deserialize)]
#[serde(rename_all = "camelCase")]
pub struct DatabaseMetadata {
  pub version: u64,
  pub database_id: Uuid,
  pub endpoints: Vec<EndpointInfo>,
  pub token: Cow<'static, str>,
  pub expires_at: DateTime<Utc>,
}

/// An endpoint that can be used to connect to the database.
#[derive(Debug, Serialize, Deserialize)]
#[serde(rename_all = "camelCase")]
pub struct EndpointInfo {
  pub url: Cow<'static, str>,

  // Using `String` instead of an enum, so that parsing doesn't
  // break if more consistency levels are added.
  pub consistency: Cow<'static, str>,
}

pub const VALUE_ENCODING_V8: i64 = 1;
pub const VALUE_ENCODING_LE64: i64 = 2;
pub const VALUE_ENCODING_BYTES: i64 = 3;

/// Decode a value, returning None if the encoding is not understood.
pub fn decode_value(value: Vec<u8>, encoding: i64) -> Option<KvValue> {
  let value = match encoding {
    VALUE_ENCODING_V8 => KvValue::V8(value),
    VALUE_ENCODING_BYTES => KvValue::Bytes(value),
    VALUE_ENCODING_LE64 => {
      let mut buf = [0; 8];
      buf.copy_from_slice(&value);
      KvValue::U64(u64::from_le_bytes(buf))
    }
    _ => return None,
  };
  Some(value)
}

pub fn encode_value(value: &KvValue) -> (Cow<'_, [u8]>, i64) {
  match value {
    KvValue::V8(value) => (Cow::Borrowed(value), VALUE_ENCODING_V8),
    KvValue::Bytes(value) => (Cow::Borrowed(value), VALUE_ENCODING_BYTES),
    KvValue::U64(value) => {
      let mut buf = [0; 8];
      buf.copy_from_slice(&value.to_le_bytes());
      (Cow::Owned(buf.to_vec()), VALUE_ENCODING_LE64)
    }
  }
}

pub fn encode_value_owned(value: KvValue) -> (Vec<u8>, i64) {
  match value {
    KvValue::V8(value) => (value, VALUE_ENCODING_V8),
    KvValue::Bytes(value) => (value, VALUE_ENCODING_BYTES),
    KvValue::U64(value) => {
      let mut buf = [0; 8];
      buf.copy_from_slice(&value.to_le_bytes());
      (buf.to_vec(), VALUE_ENCODING_LE64)
    }
  }
}<|MERGE_RESOLUTION|>--- conflicted
+++ resolved
@@ -60,11 +60,7 @@
 }
 
 /// Options for a snapshot read.
-<<<<<<< HEAD
-#[derive(Clone)]
-=======
-#[derive(Debug)]
->>>>>>> 0dbd0889
+#[derive(Clone, Debug)]
 pub struct SnapshotReadOptions {
   pub consistency: Consistency,
 }
@@ -164,11 +160,7 @@
 /// not be greater than the end.
 ///
 /// The range is limited to `limit` number of entries.
-<<<<<<< HEAD
-#[derive(Clone)]
-=======
-#[derive(Debug)]
->>>>>>> 0dbd0889
+#[derive(Clone, Debug)]
 pub struct ReadRange {
   pub start: Vec<u8>,
   pub end: Vec<u8>,
@@ -352,7 +344,6 @@
   pub versionstamp: Versionstamp,
 }
 
-<<<<<<< HEAD
 /// The message notifying about the status of a single key in a watch request.
 pub enum WatchKeyOutput {
   /// The key has not changed since the last delivery. Deliver the entry.
@@ -361,10 +352,7 @@
   Changed { entry: Option<KvEntry> },
 }
 
-#[derive(Serialize, Deserialize)]
-=======
 #[derive(Debug, Serialize, Deserialize)]
->>>>>>> 0dbd0889
 #[serde(rename_all = "camelCase")]
 pub struct MetadataExchangeRequest {
   #[serde(default)]
