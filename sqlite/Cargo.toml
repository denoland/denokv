[package]
name = "denokv_sqlite"
description = "SQLite storage backend for Deno KV"
version = "0.6.1"
edition.workspace = true
license.workspace = true
repository.workspace = true
authors.workspace = true

[lib]
path = "lib.rs"

[dependencies]
anyhow.workspace = true
async-stream.workspace= true
async-trait.workspace = true
chrono.workspace = true
denokv_proto.workspace = true
futures.workspace = true
hex.workspace = true
log.workspace = true
num-bigint.workspace = true
rand.workspace = true
rusqlite.workspace = true
serde_json.workspace = true
thiserror.workspace = true
tokio.workspace = true
<<<<<<< HEAD
uuid.workspace = true
v8_valueserializer.workspace = true
=======
tokio-stream.workspace = true
uuid.workspace = true
>>>>>>> 43628b43
<|MERGE_RESOLUTION|>--- conflicted
+++ resolved
@@ -25,10 +25,6 @@
 serde_json.workspace = true
 thiserror.workspace = true
 tokio.workspace = true
-<<<<<<< HEAD
 uuid.workspace = true
 v8_valueserializer.workspace = true
-=======
-tokio-stream.workspace = true
-uuid.workspace = true
->>>>>>> 43628b43
+tokio-stream.workspace = true