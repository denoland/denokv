--- conflicted
+++ resolved
@@ -221,11 +221,7 @@
     &mut self,
     requests: Vec<ReadRange>,
     _options: SnapshotReadOptions,
-<<<<<<< HEAD
-  ) -> Result<(Vec<ReadRangeOutput>, Versionstamp), anyhow::Error> {
-=======
-  ) -> Result<Vec<ReadRangeOutput>, SqliteBackendError> {
->>>>>>> 0dbd0889
+  ) -> Result<(Vec<ReadRangeOutput>, Versionstamp), SqliteBackendError> {
     self.run_tx(|tx, _| {
       let mut responses = Vec::with_capacity(requests.len());
       for request in &*requests {
